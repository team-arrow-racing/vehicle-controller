--- conflicted
+++ resolved
@@ -258,28 +258,6 @@
             &mut delay,
         );
         let mut adc_pin = gpioc.pc1.into_analog(&mut gpioc.moder, &mut gpioc.pupdr);
-        
-        /*
-        let mut temp_pin = adc.enable_temperature(&mut delay);
-        adc.configure_sequence(
-            &mut temp_pin,
-            Sequence::One,
-            SampleTime::Cycles12_5,
-        );
-        let MEMORY = {
-            static mut MEMORY: [u16; SEQUENCE_LEN] = [0u16; SEQUENCE_LEN];
-            unsafe { &mut MEMORY }
-        };
-        let dma_channels = cx.device.DMA1.split(&mut rcc.ahb1);
-        // Heapless boxes also work very well as buffers for DMA transfers
-        let transfer = Transfer::from_adc(
-            adc,    
-            dma_channels.1,
-            MEMORY,
-            DmaMode::Oneshot,
-            true,
-        );
-         */
 
         // start heartbeat task
         heartbeat::spawn_after(Duration::millis(1000)).unwrap();
@@ -289,11 +267,9 @@
 
         demo_lighting::spawn_after(Duration::millis(1000)).unwrap();
 
-<<<<<<< HEAD
         init_mppts::spawn().unwrap();
-=======
+
         read_adc_pin::spawn_after(Duration::millis(500)).unwrap();
->>>>>>> 6d36706c
 
         // start main loop
         run::spawn().unwrap();
